--- conflicted
+++ resolved
@@ -18,14 +18,7 @@
 
 """
 
-<<<<<<< HEAD
-from __future__ import absolute_import
-from __future__ import division
-from __future__ import print_function
-
 import html
-=======
->>>>>>> 6a5154f7
 import os
 import textwrap
 
