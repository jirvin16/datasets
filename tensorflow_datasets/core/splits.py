--- conflicted
+++ resolved
@@ -16,21 +16,8 @@
 # Lint as: python3
 """Splits related API."""
 
-<<<<<<< HEAD
-from __future__ import absolute_import
-from __future__ import division
-from __future__ import print_function
-
 import typing
 from typing import List, Union
-=======
-import abc
-import collections
-import operator
-
-import six
-from six.moves import range  # pylint: disable=redefined-builtin
->>>>>>> 6a5154f7
 
 from tensorflow_datasets.core import proto
 from tensorflow_datasets.core import tfrecords_reader
